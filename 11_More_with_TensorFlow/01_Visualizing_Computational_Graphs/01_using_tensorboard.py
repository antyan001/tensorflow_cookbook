--- conflicted
+++ resolved
@@ -69,11 +69,7 @@
     
 # Visualize a histogram (errors)
 with tf.name_scope('Loss_and_Residuals'):
-<<<<<<< HEAD
-    tf.summary.histogram('Histogram_Errors', l2_loss)
-=======
     tf.summary.histogram('Histogram_Errors', l1_loss)
->>>>>>> 743033dd
     tf.summary.histogram('Histogram_Residuals', residuals)
 
 
@@ -122,11 +118,7 @@
 # Add the batch dimension
 image = tf.expand_dims(image, 0)
 # Add image summary
-<<<<<<< HEAD
 image_summary_op = tf.summary.image("Linear Plot", image)
-=======
-image_summary_op = tf.summary.image("Linear_Plot", image)
->>>>>>> 743033dd
 image_summary = sess.run(image_summary_op)
 log_writer.add_summary(image_summary, i)
 log_writer.close()